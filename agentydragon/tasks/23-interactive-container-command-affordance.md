+++
id = "23"
title = "Interactive Container Command Affordance via Hotkey"
status = "Done"
dependencies = "01" # Rationale: depends on Task 01 for mount-add/remove affordance
<<<<<<< HEAD
last_updated = "2025-06-26T15:00:00.000000"
=======
last_updated = "2025-06-30T12:00:00.000001"
>>>>>>> 4e784045
+++

## Summary
Provide a keybinding to run arbitrary shell commands in the agent’s container and display output inline.

## Goal
Add a user-facing affordance (e.g. a hotkey) to invoke arbitrary shell commands within the agent's container during a session for on-demand inspection and debugging.  The typed command should be captured as a chat turn, executed via the existing shell tool, and its output rendered inline in the chat UI.

## Acceptance Criteria

- Bind a hotkey (e.g. Ctrl+M) that opens a prompt for the user to type any shell command.
- When the user submits, capture the command as if entered in the chat input, and invoke the shell tool with the command in the agent’s container.
- Display the command invocation and its stdout/stderr output inline in the chat window, respecting formatting rules (e.g. compact rendering settings).
- Support chaining multiple commands in separate turns; history should show these command turns normally.
- Provide unit or integration tests simulating a user hotkey press, command input, and verifying the shell tool is called and output is displayed.

## Implementation

<<<<<<< HEAD
**How it was implemented**  
- Added a new slash command `Shell` and updated dispatch logic in `app.rs` to push a shell-command view.
- Bound `Ctrl+M` in `ChatComposer` to dispatch `SlashCommand::Shell` for hotkey-driven shell prompt.
- Created `ShellCommandView` (bottom pane overlay) to capture arbitrary user input and emit `AppEvent::ShellCommand(cmd)`.
- Extended `AppEvent` with `ShellCommand(String)` and `ShellCommandResult { call_id, stdout, stderr, exit_code }` variants for round-trip messaging.
- Implemented `ChatWidget::handle_shell_command` to execute `sh -c <cmd>` asynchronously (tokio::spawn) and send back `ShellCommandResult`.
- Updated `ConversationHistoryWidget` to reuse existing exec-command cells to display shell commands and their output inline.
- Added tests:
  - Unit test in `shell_command_view.rs` asserting correct event emission (skipping redraws).
  - Integration test in `chat_composer.rs` asserting `Ctrl+M` opens the shell prompt view and allows input.
=======
**Planned implementation steps**
- Define a new slash command `Shell` and dispatch it in `app.rs` to push an interactive shell prompt.
- Bind `Ctrl+M` in `ChatComposer` to toggle shell-command mode and invoke the shell prompt.
- Create `ShellCommandView` (a bottom-pane overlay) to capture arbitrary shell input and emit `AppEvent::ShellCommand(cmd)`.
- Use existing `AppEvent::ShellCommand` and `ShellCommandResult` variants to handle invocation and results.
- Implement `ChatWidget::handle_shell_command` to execute `sh -c <cmd>` asynchronously and record the execution in conversation history.
- Implement `ChatWidget::handle_shell_command_result` and extend conversation rendering to display command outputs inline.
- Add unit and integration tests to verify hotkey binding, prompt display, event emission, and inline rendering of output.
>>>>>>> 4e784045

## Notes

- This feature aids debugging and inspection without leaving the agent workflow.
- Ensure that security policies (e.g. sandbox restrictions) still apply to these commands.<|MERGE_RESOLUTION|>--- conflicted
+++ resolved
@@ -3,11 +3,7 @@
 title = "Interactive Container Command Affordance via Hotkey"
 status = "Done"
 dependencies = "01" # Rationale: depends on Task 01 for mount-add/remove affordance
-<<<<<<< HEAD
-last_updated = "2025-06-26T15:00:00.000000"
-=======
 last_updated = "2025-06-30T12:00:00.000001"
->>>>>>> 4e784045
 +++
 
 ## Summary
@@ -26,8 +22,7 @@
 
 ## Implementation
 
-<<<<<<< HEAD
-**How it was implemented**  
+**How it was implemented**
 - Added a new slash command `Shell` and updated dispatch logic in `app.rs` to push a shell-command view.
 - Bound `Ctrl+M` in `ChatComposer` to dispatch `SlashCommand::Shell` for hotkey-driven shell prompt.
 - Created `ShellCommandView` (bottom pane overlay) to capture arbitrary user input and emit `AppEvent::ShellCommand(cmd)`.
@@ -37,16 +32,7 @@
 - Added tests:
   - Unit test in `shell_command_view.rs` asserting correct event emission (skipping redraws).
   - Integration test in `chat_composer.rs` asserting `Ctrl+M` opens the shell prompt view and allows input.
-=======
-**Planned implementation steps**
-- Define a new slash command `Shell` and dispatch it in `app.rs` to push an interactive shell prompt.
-- Bind `Ctrl+M` in `ChatComposer` to toggle shell-command mode and invoke the shell prompt.
-- Create `ShellCommandView` (a bottom-pane overlay) to capture arbitrary shell input and emit `AppEvent::ShellCommand(cmd)`.
-- Use existing `AppEvent::ShellCommand` and `ShellCommandResult` variants to handle invocation and results.
-- Implement `ChatWidget::handle_shell_command` to execute `sh -c <cmd>` asynchronously and record the execution in conversation history.
-- Implement `ChatWidget::handle_shell_command_result` and extend conversation rendering to display command outputs inline.
-- Add unit and integration tests to verify hotkey binding, prompt display, event emission, and inline rendering of output.
->>>>>>> 4e784045
+
 
 ## Notes
 
