--- conflicted
+++ resolved
@@ -75,11 +75,5 @@
 [dev-dependencies]
 insta = "1.43.1"
 pretty_assertions = "1"
-<<<<<<< HEAD
-
-#[target.'cfg(feature = "vt100-tests")'.dev-dependencies]
-#vt100 = "0.16.2" # Revisit: conflicts with ratatui's pinned unicode-width (=0.2.0)
-=======
 rand = "0.8"
-chrono = { version = "0.4", features = ["serde"] }
->>>>>>> 78a1d49f
+chrono = { version = "0.4", features = ["serde"] }