use std::collections::HashMap;
use std::collections::VecDeque;
use std::path::PathBuf;
use std::sync::Arc;

use codex_core::config::Config;
use codex_core::config_types::Notifications;
use codex_core::protocol::AgentMessageDeltaEvent;
use codex_core::protocol::AgentMessageEvent;
use codex_core::protocol::AgentReasoningDeltaEvent;
use codex_core::protocol::AgentReasoningEvent;
use codex_core::protocol::AgentReasoningRawContentDeltaEvent;
use codex_core::protocol::AgentReasoningRawContentEvent;
use codex_core::protocol::ApplyPatchApprovalRequestEvent;
use codex_core::protocol::BackgroundEventEvent;
use codex_core::protocol::ErrorEvent;
use codex_core::protocol::Event;
use codex_core::protocol::EventMsg;
use codex_core::protocol::ExecApprovalRequestEvent;
use codex_core::protocol::ExecCommandBeginEvent;
use codex_core::protocol::ExecCommandEndEvent;
use codex_core::protocol::InputItem;
use codex_core::protocol::InputMessageKind;
use codex_core::protocol::ListCustomPromptsResponseEvent;
use codex_core::protocol::McpListToolsResponseEvent;
use codex_core::protocol::McpToolCallBeginEvent;
use codex_core::protocol::McpToolCallEndEvent;
use codex_core::protocol::Op;
use codex_core::protocol::PatchApplyBeginEvent;
use codex_core::protocol::StreamErrorEvent;
use codex_core::protocol::TaskCompleteEvent;
use codex_core::protocol::TokenUsage;
use codex_core::protocol::TokenUsageInfo;
use codex_core::protocol::TurnAbortReason;
use codex_core::protocol::TurnDiffEvent;
use codex_core::protocol::UserMessageEvent;
use codex_core::protocol::WebSearchBeginEvent;
use codex_core::protocol::WebSearchEndEvent;
use codex_protocol::parse_command::ParsedCommand;
use crossterm::event::KeyCode;
use crossterm::event::KeyEvent;
use crossterm::event::KeyEventKind;
use crossterm::event::KeyModifiers;
use rand::Rng;
use ratatui::buffer::Buffer;
use ratatui::layout::Constraint;
use ratatui::layout::Layout;
use ratatui::layout::Rect;
use ratatui::widgets::Widget;
use ratatui::widgets::WidgetRef;
use tokio::sync::mpsc::UnboundedSender;
use tracing::debug;

use crate::app_event::AppEvent;
use crate::app_event_sender::AppEventSender;
use crate::bottom_pane::BottomPane;
use crate::bottom_pane::BottomPaneParams;
use crate::bottom_pane::CancellationEvent;
use crate::bottom_pane::InputResult;
use crate::bottom_pane::SelectionAction;
use crate::bottom_pane::SelectionItem;
use crate::clipboard_paste::paste_image_to_temp_png;
use crate::diff_render::display_path_for;
use crate::get_git_diff::get_git_diff;
use crate::history_cell;
use crate::history_cell::CommandOutput;
use crate::history_cell::ExecCell;
use crate::history_cell::HistoryCell;
use crate::history_cell::PatchEventType;
use crate::slash_command::SlashCommand;
use crate::text_formatting::truncate_text;
use crate::tui::FrameRequester;
// streaming internals are provided by crate::streaming and crate::markdown_stream
use crate::user_approval_widget::ApprovalRequest;
mod interrupts;
use self::interrupts::InterruptManager;
mod agent;
use self::agent::spawn_agent;
use self::agent::spawn_agent_from_existing;
mod session_header;
use self::session_header::SessionHeader;
use crate::streaming::controller::AppEventHistorySink;
use crate::streaming::controller::StreamController;
use codex_common::approval_presets::ApprovalPreset;
use codex_common::approval_presets::builtin_approval_presets;
use codex_common::model_presets::ModelPreset;
use codex_common::model_presets::builtin_model_presets;
use codex_core::AuthManager;
use codex_core::ConversationManager;
use codex_core::protocol::AskForApproval;
use codex_core::protocol::SandboxPolicy;
use codex_core::protocol_config_types::ReasoningEffort as ReasoningEffortConfig;
use codex_file_search::FileMatch;
use codex_protocol::mcp_protocol::ConversationId;

// Track information about an in-flight exec command.
struct RunningCommand {
    command: Vec<String>,
    parsed_cmd: Vec<ParsedCommand>,
}

/// Common initialization parameters shared by all `ChatWidget` constructors.
pub(crate) struct ChatWidgetInit {
    pub(crate) config: Config,
    pub(crate) frame_requester: FrameRequester,
    pub(crate) app_event_tx: AppEventSender,
    pub(crate) initial_prompt: Option<String>,
    pub(crate) initial_images: Vec<PathBuf>,
    pub(crate) enhanced_keys_supported: bool,
    pub(crate) auth_manager: Arc<AuthManager>,
}

pub(crate) struct ChatWidget {
    app_event_tx: AppEventSender,
    codex_op_tx: UnboundedSender<Op>,
    bottom_pane: BottomPane,
    active_exec_cell: Option<ExecCell>,
    config: Config,
    auth_manager: Arc<AuthManager>,
    session_header: SessionHeader,
    initial_user_message: Option<UserMessage>,
    token_info: Option<TokenUsageInfo>,
    // Stream lifecycle controller
    stream: StreamController,
    running_commands: HashMap<String, RunningCommand>,
    task_complete_pending: bool,
    // Queue of interruptive UI events deferred during an active write cycle
    interrupts: InterruptManager,
    // Accumulates the current reasoning block text to extract a header
    reasoning_buffer: String,
    // Accumulates full reasoning content for transcript-only recording
    full_reasoning_buffer: String,
    conversation_id: Option<ConversationId>,
    frame_requester: FrameRequester,
    // Whether to include the initial welcome banner on session configured
    show_welcome_banner: bool,
    // When resuming an existing session (selected via resume picker), avoid an
    // immediate redraw on SessionConfigured to prevent a gratuitous UI flicker.
    suppress_session_configured_redraw: bool,
    // User messages queued while a turn is in progress
    queued_user_messages: VecDeque<UserMessage>,
    // Pending notification to show when unfocused on next Draw
    pending_notification: Option<Notification>,
}

struct UserMessage {
    text: String,
    image_paths: Vec<PathBuf>,
}

impl From<String> for UserMessage {
    fn from(text: String) -> Self {
        Self {
            text,
            image_paths: Vec::new(),
        }
    }
}

fn create_initial_user_message(text: String, image_paths: Vec<PathBuf>) -> Option<UserMessage> {
    if text.is_empty() && image_paths.is_empty() {
        None
    } else {
        Some(UserMessage { text, image_paths })
    }
}

impl ChatWidget {
    fn flush_answer_stream_with_separator(&mut self) {
        let sink = AppEventHistorySink(self.app_event_tx.clone());
        let _ = self.stream.finalize(true, &sink);
    }
    // --- Small event handlers ---
    fn on_session_configured(&mut self, event: codex_core::protocol::SessionConfiguredEvent) {
        self.bottom_pane
            .set_history_metadata(event.history_log_id, event.history_entry_count);
        self.conversation_id = Some(event.session_id);
        let initial_messages = event.initial_messages.clone();
        let model_for_header = event.model.clone();
        self.session_header.set_model(&model_for_header);
        self.add_to_history(history_cell::new_session_info(
            &self.config,
            event,
            self.show_welcome_banner,
        ));
        if let Some(messages) = initial_messages {
            self.replay_initial_messages(messages);
        }
        // Ask codex-core to enumerate custom prompts for this session.
        self.submit_op(Op::ListCustomPrompts);
        if let Some(user_message) = self.initial_user_message.take() {
            self.submit_user_message(user_message);
        }
        if !self.suppress_session_configured_redraw {
            self.request_redraw();
        }
    }

    fn on_agent_message(&mut self, message: String) {
        let sink = AppEventHistorySink(self.app_event_tx.clone());
        let finished = self.stream.apply_final_answer(&message, &sink);
        self.handle_if_stream_finished(finished);
        self.request_redraw();
    }

    fn on_agent_message_delta(&mut self, delta: String) {
        self.handle_streaming_delta(delta);
    }

    fn on_agent_reasoning_delta(&mut self, delta: String) {
        // For reasoning deltas, do not stream to history. Accumulate the
        // current reasoning block and extract the first bold element
        // (between **/**) as the chunk header. Show this header as status.
        self.reasoning_buffer.push_str(&delta);

        if let Some(header) = extract_first_bold(&self.reasoning_buffer) {
            // Update the shimmer header to the extracted reasoning chunk header.
            self.bottom_pane.update_status_header(header);
        } else {
            // Fallback while we don't yet have a bold header: leave existing header as-is.
        }
        self.request_redraw();
    }

    fn on_agent_reasoning_final(&mut self) {
        // At the end of a reasoning block, record transcript-only content.
        self.full_reasoning_buffer.push_str(&self.reasoning_buffer);
        if !self.full_reasoning_buffer.is_empty() {
            let cell = history_cell::new_reasoning_summary_block(
                self.full_reasoning_buffer.clone(),
                &self.config,
            );
            self.add_boxed_history(cell);
        }
        self.reasoning_buffer.clear();
        self.full_reasoning_buffer.clear();
        self.request_redraw();
    }

    fn on_reasoning_section_break(&mut self) {
        // Start a new reasoning block for header extraction and accumulate transcript.
        self.full_reasoning_buffer.push_str(&self.reasoning_buffer);
        self.full_reasoning_buffer.push_str("\n\n");
        self.reasoning_buffer.clear();
    }

    // Raw reasoning uses the same flow as summarized reasoning

    fn on_task_started(&mut self) {
        self.bottom_pane.clear_ctrl_c_quit_hint();
        self.bottom_pane.set_task_running(true);
        self.stream.reset_headers_for_new_turn();
        self.full_reasoning_buffer.clear();
        self.reasoning_buffer.clear();
        self.request_redraw();
    }

    fn on_task_complete(&mut self) {
        // If a stream is currently active, finalize only that stream to flush any tail
        // without emitting stray headers for other streams.
        if self.stream.is_write_cycle_active() {
            let sink = AppEventHistorySink(self.app_event_tx.clone());
            let _ = self.stream.finalize(true, &sink);
        }
        // Mark task stopped and request redraw now that all content is in history.
        self.bottom_pane.set_task_running(false);
        self.running_commands.clear();
        self.request_redraw();

        // If there is a queued user message, send exactly one now to begin the next turn.
        self.maybe_send_next_queued_input();
        // Emit a notification when the turn completes (suppressed if focused).
        self.notify(Notification::AgentTurnComplete);
    }

    pub(crate) fn set_token_info(&mut self, info: Option<TokenUsageInfo>) {
        self.bottom_pane.set_token_usage(info.clone());
        self.token_info = info;
    }
    /// Finalize any active exec as failed, push an error message into history,
    /// and stop/clear running UI state.
    fn finalize_turn_with_error_message(&mut self, message: String) {
        // Ensure any spinner is replaced by a red ✗ and flushed into history.
        self.finalize_active_exec_cell_as_failed();
        // Emit the provided error message/history cell.
        self.add_to_history(history_cell::new_error_event(message));
        // Reset running state and clear streaming buffers.
        self.bottom_pane.set_task_running(false);
        self.running_commands.clear();
        self.stream.clear_all();
    }

    fn on_error(&mut self, message: String) {
        self.finalize_turn_with_error_message(message);
        self.request_redraw();

        // After an error ends the turn, try sending the next queued input.
        self.maybe_send_next_queued_input();
    }

    /// Handle a turn aborted due to user interrupt (Esc).
    /// When there are queued user messages, restore them into the composer
    /// separated by newlines rather than auto‑submitting the next one.
    fn on_interrupted_turn(&mut self) {
        // Finalize, log a gentle prompt, and clear running state.
        self.finalize_turn_with_error_message(
            "Conversation interrupted - tell the model what to do differently".to_owned(),
        );

        // If any messages were queued during the task, restore them into the composer.
        if !self.queued_user_messages.is_empty() {
            let combined = self
                .queued_user_messages
                .iter()
                .map(|m| m.text.clone())
                .collect::<Vec<_>>()
                .join("\n");
            self.bottom_pane.set_composer_text(combined);
            // Clear the queue and update the status indicator list.
            self.queued_user_messages.clear();
            self.refresh_queued_user_messages();
        }

        self.request_redraw();
    }

    fn on_plan_update(&mut self, update: codex_core::plan_tool::UpdatePlanArgs) {
        self.add_to_history(history_cell::new_plan_update(update));
    }

    fn on_exec_approval_request(&mut self, id: String, ev: ExecApprovalRequestEvent) {
        let id2 = id.clone();
        let ev2 = ev.clone();
        self.defer_or_handle(
            |q| q.push_exec_approval(id, ev),
            |s| s.handle_exec_approval_now(id2, ev2),
        );
    }

    fn on_apply_patch_approval_request(&mut self, id: String, ev: ApplyPatchApprovalRequestEvent) {
        let id2 = id.clone();
        let ev2 = ev.clone();
        self.defer_or_handle(
            |q| q.push_apply_patch_approval(id, ev),
            |s| s.handle_apply_patch_approval_now(id2, ev2),
        );
    }

    fn on_exec_command_begin(&mut self, ev: ExecCommandBeginEvent) {
        self.flush_answer_stream_with_separator();
        let ev2 = ev.clone();
        self.defer_or_handle(|q| q.push_exec_begin(ev), |s| s.handle_exec_begin_now(ev2));
    }

    fn on_exec_command_output_delta(
        &mut self,
        _ev: codex_core::protocol::ExecCommandOutputDeltaEvent,
    ) {
        // TODO: Handle streaming exec output if/when implemented
    }

    fn on_patch_apply_begin(&mut self, event: PatchApplyBeginEvent) {
        self.add_to_history(history_cell::new_patch_event(
            PatchEventType::ApplyBegin {
                auto_approved: event.auto_approved,
            },
            event.changes,
            &self.config.cwd,
        ));
    }

    fn on_patch_apply_end(&mut self, event: codex_core::protocol::PatchApplyEndEvent) {
        let ev2 = event.clone();
        self.defer_or_handle(
            |q| q.push_patch_end(event),
            |s| s.handle_patch_apply_end_now(ev2),
        );
    }

    fn on_exec_command_end(&mut self, ev: ExecCommandEndEvent) {
        let ev2 = ev.clone();
        self.defer_or_handle(|q| q.push_exec_end(ev), |s| s.handle_exec_end_now(ev2));
    }

    fn on_mcp_tool_call_begin(&mut self, ev: McpToolCallBeginEvent) {
        let ev2 = ev.clone();
        self.defer_or_handle(|q| q.push_mcp_begin(ev), |s| s.handle_mcp_begin_now(ev2));
    }

    fn on_mcp_tool_call_end(&mut self, ev: McpToolCallEndEvent) {
        let ev2 = ev.clone();
        self.defer_or_handle(|q| q.push_mcp_end(ev), |s| s.handle_mcp_end_now(ev2));
    }

    fn on_web_search_begin(&mut self, _ev: WebSearchBeginEvent) {
        self.flush_answer_stream_with_separator();
    }

    fn on_web_search_end(&mut self, ev: WebSearchEndEvent) {
        self.flush_answer_stream_with_separator();
        self.add_to_history(history_cell::new_web_search_call(format!(
            "Searched: {}",
            ev.query
        )));
    }

    fn on_get_history_entry_response(
        &mut self,
        event: codex_core::protocol::GetHistoryEntryResponseEvent,
    ) {
        let codex_core::protocol::GetHistoryEntryResponseEvent {
            offset,
            log_id,
            entry,
        } = event;
        self.bottom_pane
            .on_history_entry_response(log_id, offset, entry.map(|e| e.text));
    }

    fn on_shutdown_complete(&mut self) {
        self.app_event_tx.send(AppEvent::ExitRequest);
    }

    fn on_turn_diff(&mut self, unified_diff: String) {
        debug!("TurnDiffEvent: {unified_diff}");
    }

    fn on_background_event(&mut self, message: String) {
        debug!("BackgroundEvent: {message}");
    }

    fn on_stream_error(&mut self, message: String) {
        // Show stream errors in the transcript so users see retry/backoff info.
        self.add_to_history(history_cell::new_stream_error_event(message));
        self.request_redraw();
    }

    pub(crate) fn pre_draw_tick(&mut self) {
        self.bottom_pane.pre_draw_tick();
    }

    /// Periodic tick to commit at most one queued line to history with a small delay,
    /// animating the output.
    pub(crate) fn on_commit_tick(&mut self) {
        let sink = AppEventHistorySink(self.app_event_tx.clone());
        let finished = self.stream.on_commit_tick(&sink);
        self.handle_if_stream_finished(finished);
    }
    fn is_write_cycle_active(&self) -> bool {
        self.stream.is_write_cycle_active()
    }

    fn flush_interrupt_queue(&mut self) {
        let mut mgr = std::mem::take(&mut self.interrupts);
        mgr.flush_all(self);
        self.interrupts = mgr;
    }

    #[inline]
    fn defer_or_handle(
        &mut self,
        push: impl FnOnce(&mut InterruptManager),
        handle: impl FnOnce(&mut Self),
    ) {
        // Preserve deterministic FIFO across queued interrupts: once anything
        // is queued due to an active write cycle, continue queueing until the
        // queue is flushed to avoid reordering (e.g., ExecEnd before ExecBegin).
        if self.is_write_cycle_active() || !self.interrupts.is_empty() {
            push(&mut self.interrupts);
        } else {
            handle(self);
        }
    }

    #[inline]
    fn handle_if_stream_finished(&mut self, finished: bool) {
        if finished {
            if self.task_complete_pending {
                self.bottom_pane.set_task_running(false);
                self.task_complete_pending = false;
            }
            // A completed stream indicates non-exec content was just inserted.
            self.flush_interrupt_queue();
        }
    }

    #[inline]
    fn handle_streaming_delta(&mut self, delta: String) {
        // Before streaming agent content, flush any active exec cell group.
        self.flush_active_exec_cell();
        let sink = AppEventHistorySink(self.app_event_tx.clone());
        self.stream.begin(&sink);
        self.stream.push_and_maybe_commit(&delta, &sink);
        self.request_redraw();
    }

    pub(crate) fn handle_exec_end_now(&mut self, ev: ExecCommandEndEvent) {
        let running = self.running_commands.remove(&ev.call_id);
        let (command, parsed) = match running {
            Some(rc) => (rc.command, rc.parsed_cmd),
            None => (vec![ev.call_id.clone()], Vec::new()),
        };

        if self.active_exec_cell.is_none() {
            // This should have been created by handle_exec_begin_now, but in case it wasn't,
            // create it now.
            self.active_exec_cell = Some(history_cell::new_active_exec_command(
                ev.call_id.clone(),
                command,
                parsed,
            ));
        }
        if let Some(cell) = self.active_exec_cell.as_mut() {
            cell.complete_call(
                &ev.call_id,
                CommandOutput {
                    exit_code: ev.exit_code,
                    stdout: ev.stdout.clone(),
                    stderr: ev.stderr.clone(),
                    formatted_output: ev.formatted_output.clone(),
                },
                ev.duration,
            );
            if cell.should_flush() {
                self.flush_active_exec_cell();
            }
        }
    }

    pub(crate) fn handle_patch_apply_end_now(
        &mut self,
        event: codex_core::protocol::PatchApplyEndEvent,
    ) {
        // If the patch was successful, just let the "Edited" block stand.
        // Otherwise, add a failure block.
        if !event.success {
            self.add_to_history(history_cell::new_patch_apply_failure(event.stderr));
        }
    }

    pub(crate) fn handle_exec_approval_now(&mut self, id: String, ev: ExecApprovalRequestEvent) {
        self.flush_answer_stream_with_separator();
        // Emit the proposed command into history (like proposed patches)
        self.add_to_history(history_cell::new_proposed_command(&ev.command));
        let command = shlex::try_join(ev.command.iter().map(|s| s.as_str()))
            .unwrap_or_else(|_| ev.command.join(" "));
        self.notify(Notification::ExecApprovalRequested { command });

        let request = ApprovalRequest::Exec {
            id,
            command: ev.command,
            reason: ev.reason,
        };
        self.bottom_pane.push_approval_request(request);
        self.request_redraw();
    }

    pub(crate) fn handle_apply_patch_approval_now(
        &mut self,
        id: String,
        ev: ApplyPatchApprovalRequestEvent,
    ) {
        self.flush_answer_stream_with_separator();
        self.add_to_history(history_cell::new_patch_event(
            PatchEventType::ApprovalRequest,
            ev.changes.clone(),
            &self.config.cwd,
        ));

        let request = ApprovalRequest::ApplyPatch {
            id,
            reason: ev.reason,
            grant_root: ev.grant_root,
        };
        self.bottom_pane.push_approval_request(request);
        self.request_redraw();
        self.notify(Notification::EditApprovalRequested {
            cwd: self.config.cwd.clone(),
            changes: ev.changes.keys().cloned().collect(),
        });
    }

    pub(crate) fn handle_exec_begin_now(&mut self, ev: ExecCommandBeginEvent) {
        // Ensure the status indicator is visible while the command runs.
        self.running_commands.insert(
            ev.call_id.clone(),
            RunningCommand {
                command: ev.command.clone(),
                parsed_cmd: ev.parsed_cmd.clone(),
            },
        );
        if let Some(exec) = &self.active_exec_cell {
            if let Some(new_exec) = exec.with_added_call(
                ev.call_id.clone(),
                ev.command.clone(),
                ev.parsed_cmd.clone(),
            ) {
                self.active_exec_cell = Some(new_exec);
            } else {
                // Make a new cell.
                self.flush_active_exec_cell();
                self.active_exec_cell = Some(history_cell::new_active_exec_command(
                    ev.call_id.clone(),
                    ev.command.clone(),
                    ev.parsed_cmd,
                ));
            }
        } else {
            self.active_exec_cell = Some(history_cell::new_active_exec_command(
                ev.call_id.clone(),
                ev.command.clone(),
                ev.parsed_cmd,
            ));
        }

        // Request a redraw so the working header and command list are visible immediately.
        self.request_redraw();
    }

    pub(crate) fn handle_mcp_begin_now(&mut self, ev: McpToolCallBeginEvent) {
        self.flush_answer_stream_with_separator();
        self.add_to_history(history_cell::new_active_mcp_tool_call(ev.invocation));
    }
    pub(crate) fn handle_mcp_end_now(&mut self, ev: McpToolCallEndEvent) {
        self.flush_answer_stream_with_separator();
        self.add_boxed_history(history_cell::new_completed_mcp_tool_call(
            80,
            ev.invocation,
            ev.duration,
            ev.result
                .as_ref()
                .map(|r| !r.is_error.unwrap_or(false))
                .unwrap_or(false),
            ev.result,
        ));
    }

    fn layout_areas(&self, area: Rect) -> [Rect; 3] {
        let bottom_min = self.bottom_pane.desired_height(area.width).min(area.height);
        let remaining = area.height.saturating_sub(bottom_min);

        let active_desired = self
            .active_exec_cell
            .as_ref()
            .map_or(0, |c| c.desired_height(area.width) + 1);
        let active_height = active_desired.min(remaining);
        // Note: no header area; remaining is not used beyond computing active height.

        let header_height = 0u16;

        Layout::vertical([
            Constraint::Length(header_height),
            Constraint::Length(active_height),
            Constraint::Min(bottom_min),
        ])
        .areas(area)
    }

    pub(crate) fn new(
        common: ChatWidgetInit,
        conversation_manager: Arc<ConversationManager>,
    ) -> Self {
        let ChatWidgetInit {
            config,
            frame_requester,
            app_event_tx,
            initial_prompt,
            initial_images,
            enhanced_keys_supported,
            auth_manager,
        } = common;
        let mut rng = rand::rng();
        let placeholder = EXAMPLE_PROMPTS[rng.random_range(0..EXAMPLE_PROMPTS.len())].to_string();
        let codex_op_tx = spawn_agent(config.clone(), app_event_tx.clone(), conversation_manager);

        Self {
            app_event_tx: app_event_tx.clone(),
            frame_requester: frame_requester.clone(),
            codex_op_tx,
            bottom_pane: BottomPane::new(BottomPaneParams {
                frame_requester,
                app_event_tx,
                has_input_focus: true,
                enhanced_keys_supported,
                placeholder_text: placeholder,
                disable_paste_burst: config.disable_paste_burst,
            }),
            active_exec_cell: None,
            config: config.clone(),
            auth_manager,
            session_header: SessionHeader::new(config.model.clone()),
            initial_user_message: create_initial_user_message(
                initial_prompt.unwrap_or_default(),
                initial_images,
            ),
            token_info: None,
            stream: StreamController::new(config),
            running_commands: HashMap::new(),
            task_complete_pending: false,
            interrupts: InterruptManager::new(),
            reasoning_buffer: String::new(),
            full_reasoning_buffer: String::new(),
            conversation_id: None,
            queued_user_messages: VecDeque::new(),
            show_welcome_banner: true,
            suppress_session_configured_redraw: false,
            pending_notification: None,
        }
    }

    /// Create a ChatWidget attached to an existing conversation (e.g., a fork).
    pub(crate) fn new_from_existing(
        common: ChatWidgetInit,
        conversation: std::sync::Arc<codex_core::CodexConversation>,
        session_configured: codex_core::protocol::SessionConfiguredEvent,
    ) -> Self {
        let ChatWidgetInit {
            config,
            frame_requester,
            app_event_tx,
            initial_prompt,
            initial_images,
            enhanced_keys_supported,
            auth_manager,
        } = common;
        let mut rng = rand::rng();
        let placeholder = EXAMPLE_PROMPTS[rng.random_range(0..EXAMPLE_PROMPTS.len())].to_string();

        let codex_op_tx =
            spawn_agent_from_existing(conversation, session_configured, app_event_tx.clone());

        Self {
            app_event_tx: app_event_tx.clone(),
            frame_requester: frame_requester.clone(),
            codex_op_tx,
            bottom_pane: BottomPane::new(BottomPaneParams {
                frame_requester,
                app_event_tx,
                has_input_focus: true,
                enhanced_keys_supported,
                placeholder_text: placeholder,
                disable_paste_burst: config.disable_paste_burst,
            }),
            active_exec_cell: None,
            config: config.clone(),
            auth_manager,
            session_header: SessionHeader::new(config.model.clone()),
            initial_user_message: create_initial_user_message(
                initial_prompt.unwrap_or_default(),
                initial_images,
            ),
            token_info: None,
            stream: StreamController::new(config),
            running_commands: HashMap::new(),
            task_complete_pending: false,
            interrupts: InterruptManager::new(),
            reasoning_buffer: String::new(),
            full_reasoning_buffer: String::new(),
            conversation_id: None,
            queued_user_messages: VecDeque::new(),
            show_welcome_banner: true,
            suppress_session_configured_redraw: true,
            pending_notification: None,
        }
    }

    pub fn desired_height(&self, width: u16) -> u16 {
        self.bottom_pane.desired_height(width)
            + self
                .active_exec_cell
                .as_ref()
                .map_or(0, |c| c.desired_height(width) + 1)
    }

    pub(crate) fn handle_key_event(&mut self, key_event: KeyEvent) {
        match key_event {
            KeyEvent {
                code: KeyCode::Char('c'),
                modifiers: crossterm::event::KeyModifiers::CONTROL,
                kind: KeyEventKind::Press,
                ..
            } => {
                self.on_ctrl_c();
                return;
            }
            KeyEvent {
                code: KeyCode::Char('v'),
                modifiers: KeyModifiers::CONTROL,
                kind: KeyEventKind::Press,
                ..
            } => {
                if let Ok((path, info)) = paste_image_to_temp_png() {
                    self.attach_image(path, info.width, info.height, info.encoded_format.label());
                }
                return;
            }
            other if other.kind == KeyEventKind::Press => {
                self.bottom_pane.clear_ctrl_c_quit_hint();
            }
            _ => {}
        }

        match key_event {
            KeyEvent {
                code: KeyCode::Up,
                modifiers: KeyModifiers::ALT,
                kind: KeyEventKind::Press,
                ..
            } if !self.queued_user_messages.is_empty() => {
                // Prefer the most recently queued item.
                if let Some(user_message) = self.queued_user_messages.pop_back() {
                    self.bottom_pane.set_composer_text(user_message.text);
                    self.refresh_queued_user_messages();
                    self.request_redraw();
                }
            }
            _ => {
                match self.bottom_pane.handle_key_event(key_event) {
                    InputResult::Submitted(text) => {
                        // If a task is running, queue the user input to be sent after the turn completes.
                        let user_message = UserMessage {
                            text,
                            image_paths: self.bottom_pane.take_recent_submission_images(),
                        };
                        if self.bottom_pane.is_task_running() {
                            self.queued_user_messages.push_back(user_message);
                            self.refresh_queued_user_messages();
                        } else {
                            self.submit_user_message(user_message);
                        }
                    }
                    InputResult::Command(cmd) => {
                        self.dispatch_command(cmd);
                    }
                    InputResult::None => {}
                }
            }
        }
    }

    pub(crate) fn attach_image(
        &mut self,
        path: PathBuf,
        width: u32,
        height: u32,
        format_label: &str,
    ) {
        tracing::info!(
            "attach_image path={path:?} width={width} height={height} format={format_label}",
        );
        self.bottom_pane
            .attach_image(path, width, height, format_label);
        self.request_redraw();
    }

    fn dispatch_command(&mut self, cmd: SlashCommand) {
        if !cmd.available_during_task() && self.bottom_pane.is_task_running() {
            let message = format!(
                "'/{}' is disabled while a task is in progress.",
                cmd.command()
            );
            self.add_to_history(history_cell::new_error_event(message));
            self.request_redraw();
            return;
        }
        match cmd {
            SlashCommand::New => {
                self.app_event_tx.send(AppEvent::NewSession);
            }
            SlashCommand::Init => {
                const INIT_PROMPT: &str = include_str!("../prompt_for_init_command.md");
                self.submit_text_message(INIT_PROMPT.to_string());
            }
            SlashCommand::Compact => {
                self.clear_token_usage();
                self.app_event_tx.send(AppEvent::CodexOp(Op::Compact));
            }
            SlashCommand::Model => {
                self.open_model_popup();
            }
            SlashCommand::Approvals => {
                self.open_approvals_popup();
            }
            SlashCommand::Quit => {
                self.app_event_tx.send(AppEvent::ExitRequest);
            }
            SlashCommand::Logout => {
                if let Err(e) = codex_core::auth::logout(&self.config.codex_home) {
                    tracing::error!("failed to logout: {e}");
                }
                self.app_event_tx.send(AppEvent::ExitRequest);
            }
            SlashCommand::Diff => {
                self.add_diff_in_progress();
                let tx = self.app_event_tx.clone();
                tokio::spawn(async move {
                    let text = match get_git_diff().await {
                        Ok((is_git_repo, diff_text)) => {
                            if is_git_repo {
                                diff_text
                            } else {
                                "`/diff` — _not inside a git repository_".to_string()
                            }
                        }
                        Err(e) => format!("Failed to compute diff: {e}"),
                    };
                    tx.send(AppEvent::DiffResult(text));
                });
            }
            SlashCommand::Mention => {
                self.insert_str("@");
            }
            SlashCommand::Status => {
                self.add_status_output();
            }
            SlashCommand::Mcp => {
                self.add_mcp_output();
            }
            #[cfg(debug_assertions)]
            SlashCommand::TestApproval => {
                use codex_core::protocol::EventMsg;
                use std::collections::HashMap;

                use codex_core::protocol::ApplyPatchApprovalRequestEvent;
                use codex_core::protocol::FileChange;

                self.app_event_tx.send(AppEvent::CodexEvent(Event {
                    id: "1".to_string(),
                    // msg: EventMsg::ExecApprovalRequest(ExecApprovalRequestEvent {
                    //     call_id: "1".to_string(),
                    //     command: vec!["git".into(), "apply".into()],
                    //     cwd: self.config.cwd.clone(),
                    //     reason: Some("test".to_string()),
                    // }),
                    msg: EventMsg::ApplyPatchApprovalRequest(ApplyPatchApprovalRequestEvent {
                        call_id: "1".to_string(),
                        changes: HashMap::from([
                            (
                                PathBuf::from("/tmp/test.txt"),
                                FileChange::Add {
                                    content: "test".to_string(),
                                },
                            ),
                            (
                                PathBuf::from("/tmp/test2.txt"),
                                FileChange::Update {
                                    unified_diff: "+test\n-test2".to_string(),
                                    move_path: None,
                                },
                            ),
                        ]),
                        reason: None,
                        grant_root: Some(PathBuf::from("/tmp")),
                    }),
                }));
            }
        }
    }

    pub(crate) fn handle_paste(&mut self, text: String) {
        self.bottom_pane.handle_paste(text);
    }

    // Returns true if caller should skip rendering this frame (a future frame is scheduled).
    pub(crate) fn handle_paste_burst_tick(&mut self, frame_requester: FrameRequester) -> bool {
        if self.bottom_pane.flush_paste_burst_if_due() {
            // A paste just flushed; request an immediate redraw and skip this frame.
            self.request_redraw();
            true
        } else if self.bottom_pane.is_in_paste_burst() {
            // While capturing a burst, schedule a follow-up tick and skip this frame
            // to avoid redundant renders between ticks.
            frame_requester.schedule_frame_in(
                crate::bottom_pane::ChatComposer::recommended_paste_flush_delay(),
            );
            true
        } else {
            false
        }
    }

    fn flush_active_exec_cell(&mut self) {
        if let Some(active) = self.active_exec_cell.take() {
            self.app_event_tx
                .send(AppEvent::InsertHistoryCell(Box::new(active)));
        }
    }

    fn add_to_history(&mut self, cell: impl HistoryCell + 'static) {
        self.add_boxed_history(Box::new(cell));
    }

    fn add_boxed_history(&mut self, cell: Box<dyn HistoryCell>) {
        if !cell.display_lines(u16::MAX).is_empty() {
            // Only break exec grouping if the cell renders visible lines.
            self.flush_active_exec_cell();
        }
        self.app_event_tx.send(AppEvent::InsertHistoryCell(cell));
    }

    fn submit_user_message(&mut self, user_message: UserMessage) {
        let UserMessage { text, image_paths } = user_message;
        let mut items: Vec<InputItem> = Vec::new();

        if !text.is_empty() {
            items.push(InputItem::Text { text: text.clone() });
        }

        for path in image_paths {
            items.push(InputItem::LocalImage { path });
        }

        if items.is_empty() {
            return;
        }

        self.codex_op_tx
            .send(Op::UserInput { items })
            .unwrap_or_else(|e| {
                tracing::error!("failed to send message: {e}");
            });

        // Persist the text to cross-session message history.
        if !text.is_empty() {
            self.codex_op_tx
                .send(Op::AddToHistory { text: text.clone() })
                .unwrap_or_else(|e| {
                    tracing::error!("failed to send AddHistory op: {e}");
                });
        }

        // Only show the text portion in conversation history.
        if !text.is_empty() {
            self.add_to_history(history_cell::new_user_prompt(text));
        }
    }

    /// Replay a subset of initial events into the UI to seed the transcript when
    /// resuming an existing session. This approximates the live event flow and
    /// is intentionally conservative: only safe-to-replay items are rendered to
    /// avoid triggering side effects. Event ids are passed as `None` to
    /// distinguish replayed events from live ones.
    fn replay_initial_messages(&mut self, events: Vec<EventMsg>) {
        for msg in events {
            if matches!(msg, EventMsg::SessionConfigured(_)) {
                continue;
            }
            // `id: None` indicates a synthetic/fake id coming from replay.
            self.dispatch_event_msg(None, msg, true);
        }
    }

    pub(crate) fn handle_codex_event(&mut self, event: Event) {
        let Event { id, msg } = event;
        self.dispatch_event_msg(Some(id), msg, false);
    }

    /// Dispatch a protocol `EventMsg` to the appropriate handler.
    ///
    /// `id` is `Some` for live events and `None` for replayed events from
    /// `replay_initial_messages()`. Callers should treat `None` as a "fake" id
    /// that must not be used to correlate follow-up actions.
    fn dispatch_event_msg(&mut self, id: Option<String>, msg: EventMsg, from_replay: bool) {
        match msg {
            EventMsg::AgentMessageDelta(_)
            | EventMsg::AgentReasoningDelta(_)
            | EventMsg::ExecCommandOutputDelta(_) => {}
            _ => {
                tracing::trace!("handle_codex_event: {:?}", msg);
            }
        }

        match msg {
            EventMsg::SessionConfigured(e) => self.on_session_configured(e),
            EventMsg::AgentMessage(AgentMessageEvent { message }) => self.on_agent_message(message),
            EventMsg::AgentMessageDelta(AgentMessageDeltaEvent { delta }) => {
                self.on_agent_message_delta(delta)
            }
            EventMsg::AgentReasoningDelta(AgentReasoningDeltaEvent { delta })
            | EventMsg::AgentReasoningRawContentDelta(AgentReasoningRawContentDeltaEvent {
                delta,
            }) => self.on_agent_reasoning_delta(delta),
            EventMsg::AgentReasoning(AgentReasoningEvent { .. }) => self.on_agent_reasoning_final(),
            EventMsg::AgentReasoningRawContent(AgentReasoningRawContentEvent { text }) => {
                self.on_agent_reasoning_delta(text);
                self.on_agent_reasoning_final()
            }
            EventMsg::AgentReasoningSectionBreak(_) => self.on_reasoning_section_break(),
            EventMsg::TaskStarted(_) => self.on_task_started(),
            EventMsg::TaskComplete(TaskCompleteEvent { .. }) => self.on_task_complete(),
            EventMsg::TokenCount(ev) => self.set_token_info(ev.info),
            EventMsg::Error(ErrorEvent { message }) => self.on_error(message),
            EventMsg::TurnAborted(ev) => match ev.reason {
                TurnAbortReason::Interrupted => {
                    self.on_interrupted_turn();
                }
                TurnAbortReason::Replaced => {
                    self.on_error("Turn aborted: replaced by a new task".to_owned())
                }
            },
            EventMsg::PlanUpdate(update) => self.on_plan_update(update),
            EventMsg::ExecApprovalRequest(ev) => {
                // For replayed events, synthesize an empty id (these should not occur).
                self.on_exec_approval_request(id.unwrap_or_default(), ev)
            }
            EventMsg::ApplyPatchApprovalRequest(ev) => {
                self.on_apply_patch_approval_request(id.unwrap_or_default(), ev)
            }
            EventMsg::ExecCommandBegin(ev) => self.on_exec_command_begin(ev),
            EventMsg::ExecCommandOutputDelta(delta) => self.on_exec_command_output_delta(delta),
            EventMsg::PatchApplyBegin(ev) => self.on_patch_apply_begin(ev),
            EventMsg::PatchApplyEnd(ev) => self.on_patch_apply_end(ev),
            EventMsg::ExecCommandEnd(ev) => self.on_exec_command_end(ev),
            EventMsg::McpToolCallBegin(ev) => self.on_mcp_tool_call_begin(ev),
            EventMsg::McpToolCallEnd(ev) => self.on_mcp_tool_call_end(ev),
            EventMsg::WebSearchBegin(ev) => self.on_web_search_begin(ev),
            EventMsg::WebSearchEnd(ev) => self.on_web_search_end(ev),
            EventMsg::GetHistoryEntryResponse(ev) => self.on_get_history_entry_response(ev),
            EventMsg::McpListToolsResponse(ev) => self.on_list_mcp_tools(ev),
            EventMsg::ListCustomPromptsResponse(ev) => self.on_list_custom_prompts(ev),
            EventMsg::ShutdownComplete => self.on_shutdown_complete(),
            EventMsg::TurnDiff(TurnDiffEvent { unified_diff }) => self.on_turn_diff(unified_diff),
            EventMsg::BackgroundEvent(BackgroundEventEvent { message }) => {
                self.on_background_event(message)
            }
            EventMsg::StreamError(StreamErrorEvent { message }) => self.on_stream_error(message),
            EventMsg::UserMessage(ev) => {
                if from_replay {
                    self.on_user_message_event(ev);
                }
            }
            EventMsg::ConversationPath(ev) => {
                self.app_event_tx
                    .send(crate::app_event::AppEvent::ConversationHistory(ev));
            }
            EventMsg::EnteredReviewMode(_) => {}
            EventMsg::ExitedReviewMode(_) => {}
        }
    }

    fn on_user_message_event(&mut self, event: UserMessageEvent) {
        match event.kind {
            Some(InputMessageKind::EnvironmentContext)
            | Some(InputMessageKind::UserInstructions) => {
                // Skip XML‑wrapped context blocks in the transcript.
            }
            Some(InputMessageKind::Plain) | None => {
                let message = event.message.trim();
                if !message.is_empty() {
                    self.add_to_history(history_cell::new_user_prompt(message.to_string()));
                }
            }
        }
    }

    fn request_redraw(&mut self) {
        self.frame_requester.schedule_frame();
    }

    fn notify(&mut self, notification: Notification) {
        if !notification.allowed_for(&self.config.tui_notifications) {
            return;
        }
        self.pending_notification = Some(notification);
        self.request_redraw();
    }

    pub(crate) fn maybe_post_pending_notification(&mut self, tui: &mut crate::tui::Tui) {
        if let Some(notif) = self.pending_notification.take() {
            tui.notify(notif.display());
        }
    }

    /// Mark the active exec cell as failed (✗) and flush it into history.
    fn finalize_active_exec_cell_as_failed(&mut self) {
        if let Some(cell) = self.active_exec_cell.take() {
            let cell = cell.into_failed();
            // Insert finalized exec into history and keep grouping consistent.
            self.add_to_history(cell);
        }
    }

    // If idle and there are queued inputs, submit exactly one to start the next turn.
    fn maybe_send_next_queued_input(&mut self) {
        if self.bottom_pane.is_task_running() {
            return;
        }
        if let Some(user_message) = self.queued_user_messages.pop_front() {
            self.submit_user_message(user_message);
        }
        // Update the list to reflect the remaining queued messages (if any).
        self.refresh_queued_user_messages();
    }

    /// Rebuild and update the queued user messages from the current queue.
    fn refresh_queued_user_messages(&mut self) {
        let messages: Vec<String> = self
            .queued_user_messages
            .iter()
            .map(|m| m.text.clone())
            .collect();
        self.bottom_pane.set_queued_user_messages(messages);
    }

    pub(crate) fn add_diff_in_progress(&mut self) {
        self.request_redraw();
    }

    pub(crate) fn on_diff_complete(&mut self) {
        self.request_redraw();
    }

    pub(crate) fn add_status_output(&mut self) {
        let default_usage;
        let usage_ref = if let Some(ti) = &self.token_info {
            &ti.total_token_usage
        } else {
            default_usage = TokenUsage::default();
            &default_usage
        };
        self.add_to_history(history_cell::new_status_output(
            &self.config,
            usage_ref,
            &self.conversation_id,
        ));
    }

    /// Open a popup to choose the model preset (model + reasoning effort).
    pub(crate) fn open_model_popup(&mut self) {
        let current_model = self.config.model.clone();
        let current_effort = self.config.model_reasoning_effort;
        let auth_mode = self.auth_manager.auth().map(|auth| auth.mode);
        let presets: Vec<ModelPreset> = builtin_model_presets(auth_mode);

        let mut items: Vec<SelectionItem> = Vec::new();
        for preset in presets.iter() {
            let name = preset.label.to_string();
            let description = Some(preset.description.to_string());
            let is_current = preset.model == current_model && preset.effort == current_effort;
            let model_slug = preset.model.to_string();
            let effort = preset.effort;
            let current_model = current_model.clone();
            let actions: Vec<SelectionAction> = vec![Box::new(move |tx| {
                tx.send(AppEvent::CodexOp(Op::OverrideTurnContext {
                    cwd: None,
                    approval_policy: None,
                    sandbox_policy: None,
                    model: Some(model_slug.clone()),
                    effort: Some(effort),
                    summary: None,
                }));
                tx.send(AppEvent::UpdateModel(model_slug.clone()));
                tx.send(AppEvent::UpdateReasoningEffort(effort));
                tx.send(AppEvent::PersistModelSelection {
                    model: model_slug.clone(),
                    effort,
                });
                tracing::info!(
                    "New model: {}, New effort: {}, Current model: {}, Current effort: {}",
                    model_slug.clone(),
                    effort
                        .map(|effort| effort.to_string())
                        .unwrap_or_else(|| "none".to_string()),
                    current_model,
                    current_effort
                        .map(|effort| effort.to_string())
                        .unwrap_or_else(|| "none".to_string())
                );
            })];
            items.push(SelectionItem {
                name,
                description,
                is_current,
                actions,
            });
        }

        self.bottom_pane.show_selection_view(
            "Select model and reasoning level".to_string(),
            Some("Switch between OpenAI models for this and future Codex CLI session".to_string()),
            Some("Press Enter to confirm or Esc to go back".to_string()),
            items,
        );
    }

    /// Open a popup to choose the approvals mode (ask for approval policy + sandbox policy).
    pub(crate) fn open_approvals_popup(&mut self) {
        let current_approval = self.config.approval_policy;
        let current_sandbox = self.config.sandbox_policy.clone();
        let mut items: Vec<SelectionItem> = Vec::new();
        let presets: Vec<ApprovalPreset> = builtin_approval_presets();
        for preset in presets.into_iter() {
            let is_current =
                current_approval == preset.approval && current_sandbox == preset.sandbox;
            let approval = preset.approval;
            let sandbox = preset.sandbox.clone();
            let name = preset.label.to_string();
            let description = Some(preset.description.to_string());
            let actions: Vec<SelectionAction> = vec![Box::new(move |tx| {
                tx.send(AppEvent::CodexOp(Op::OverrideTurnContext {
                    cwd: None,
                    approval_policy: Some(approval),
                    sandbox_policy: Some(sandbox.clone()),
                    model: None,
                    effort: None,
                    summary: None,
                }));
                tx.send(AppEvent::UpdateAskForApprovalPolicy(approval));
                tx.send(AppEvent::UpdateSandboxPolicy(sandbox.clone()));
            })];
            items.push(SelectionItem {
                name,
                description,
                is_current,
                actions,
            });
        }

        self.bottom_pane.show_selection_view(
            "Select Approval Mode".to_string(),
            None,
            Some("Press Enter to confirm or Esc to go back".to_string()),
            items,
        );
    }

    /// Set the approval policy in the widget's config copy.
    pub(crate) fn set_approval_policy(&mut self, policy: AskForApproval) {
        self.config.approval_policy = policy;
    }

    /// Set the sandbox policy in the widget's config copy.
    pub(crate) fn set_sandbox_policy(&mut self, policy: SandboxPolicy) {
        self.config.sandbox_policy = policy;
    }

    /// Set the reasoning effort in the widget's config copy.
    pub(crate) fn set_reasoning_effort(&mut self, effort: Option<ReasoningEffortConfig>) {
        self.config.model_reasoning_effort = effort;
    }

    /// Set the model in the widget's config copy.
    pub(crate) fn set_model(&mut self, model: &str) {
        self.session_header.set_model(model);
        self.config.model = model.to_string();
    }

    pub(crate) fn add_info_message(&mut self, message: String, hint: Option<String>) {
        self.add_to_history(history_cell::new_info_event(message, hint));
        self.request_redraw();
    }

    pub(crate) fn add_error_message(&mut self, message: String) {
        self.add_to_history(history_cell::new_error_event(message));
        self.request_redraw();
    }

    pub(crate) fn add_mcp_output(&mut self) {
        if self.config.mcp_servers.is_empty() {
            self.add_to_history(history_cell::empty_mcp_output());
        } else {
            self.submit_op(Op::ListMcpTools);
        }
    }

    /// Forward file-search results to the bottom pane.
    pub(crate) fn apply_file_search_result(&mut self, query: String, matches: Vec<FileMatch>) {
        self.bottom_pane.on_file_search_result(query, matches);
    }

    /// Handle Ctrl-C key press.
    fn on_ctrl_c(&mut self) {
        if self.bottom_pane.on_ctrl_c() == CancellationEvent::Handled {
            return;
        }

        if self.bottom_pane.is_task_running() {
            self.bottom_pane.show_ctrl_c_quit_hint();
            self.submit_op(Op::Interrupt);
            return;
        }

        self.submit_op(Op::Shutdown);
    }

    pub(crate) fn composer_is_empty(&self) -> bool {
        self.bottom_pane.composer_is_empty()
    }

    /// True when the UI is in the regular composer state with no running task,
    /// no modal overlay (e.g. approvals or status indicator), and no composer popups.
    /// In this state Esc-Esc backtracking is enabled.
    pub(crate) fn is_normal_backtrack_mode(&self) -> bool {
        self.bottom_pane.is_normal_backtrack_mode()
    }

    pub(crate) fn insert_str(&mut self, text: &str) {
        self.bottom_pane.insert_str(text);
    }

<<<<<<< HEAD
    pub(crate) fn replace_transcription(&mut self, id: &str, text: &str) {
        self.bottom_pane.replace_transcription(id, text);
        // Ensure the UI redraws to reflect the updated transcription.
        self.request_redraw();
    }

    pub(crate) fn update_transcription_in_place(&mut self, id: &str, text: &str) -> bool {
        let updated = self.bottom_pane.update_transcription_in_place(id, text);
        if updated {
            self.request_redraw();
        }
        updated
    }

    pub(crate) fn remove_transcription_placeholder(&mut self, id: &str) {
        self.bottom_pane.remove_transcription_placeholder(id);
        // Ensure the UI redraws to reflect placeholder removal.
        self.request_redraw();
=======
    /// Replace the composer content with the provided text and reset cursor.
    pub(crate) fn set_composer_text(&mut self, text: String) {
        self.bottom_pane.set_composer_text(text);
>>>>>>> 5332f6e2
    }

    pub(crate) fn show_esc_backtrack_hint(&mut self) {
        self.bottom_pane.show_esc_backtrack_hint();
    }

    pub(crate) fn clear_esc_backtrack_hint(&mut self) {
        self.bottom_pane.clear_esc_backtrack_hint();
    }
    /// Forward an `Op` directly to codex.
    pub(crate) fn submit_op(&self, op: Op) {
        // Record outbound operation for session replay fidelity.
        crate::session_log::log_outbound_op(&op);
        if let Err(e) = self.codex_op_tx.send(op) {
            tracing::error!("failed to submit op: {e}");
        }
    }

    fn on_list_mcp_tools(&mut self, ev: McpListToolsResponseEvent) {
        self.add_to_history(history_cell::new_mcp_tools_output(&self.config, ev.tools));
    }

    fn on_list_custom_prompts(&mut self, ev: ListCustomPromptsResponseEvent) {
        let len = ev.custom_prompts.len();
        debug!("received {len} custom prompts");
        // Forward to bottom pane so the slash popup can show them now.
        self.bottom_pane.set_custom_prompts(ev.custom_prompts);
    }

    /// Programmatically submit a user text message as if typed in the
    /// composer. The text will be added to conversation history and sent to
    /// the agent.
    pub(crate) fn submit_text_message(&mut self, text: String) {
        if text.is_empty() {
            return;
        }
        self.submit_user_message(text.into());
    }

    pub(crate) fn token_usage(&self) -> TokenUsage {
        self.token_info
            .as_ref()
            .map(|ti| ti.total_token_usage.clone())
            .unwrap_or_default()
    }

    pub(crate) fn conversation_id(&self) -> Option<ConversationId> {
        self.conversation_id
    }

    /// Return a reference to the widget's current config (includes any
    /// runtime overrides applied via TUI, e.g., model or approval policy).
    pub(crate) fn config_ref(&self) -> &Config {
        &self.config
    }

    pub(crate) fn clear_token_usage(&mut self) {
        self.token_info = None;
        self.bottom_pane.set_token_usage(None);
    }

    pub fn cursor_pos(&self, area: Rect) -> Option<(u16, u16)> {
        let [_, _, bottom_pane_area] = self.layout_areas(area);
        self.bottom_pane.cursor_pos(bottom_pane_area)
    }
}

impl WidgetRef for &ChatWidget {
    fn render_ref(&self, area: Rect, buf: &mut Buffer) {
        let [_, active_cell_area, bottom_pane_area] = self.layout_areas(area);
        (&self.bottom_pane).render(bottom_pane_area, buf);
        if !active_cell_area.is_empty()
            && let Some(cell) = &self.active_exec_cell
        {
            let mut active_cell_area = active_cell_area;
            active_cell_area.y = active_cell_area.y.saturating_add(1);
            active_cell_area.height -= 1;
            cell.render_ref(active_cell_area, buf);
        }
    }
}

enum Notification {
    AgentTurnComplete,
    ExecApprovalRequested { command: String },
    EditApprovalRequested { cwd: PathBuf, changes: Vec<PathBuf> },
}

impl Notification {
    fn display(&self) -> String {
        match self {
            Notification::AgentTurnComplete => "Agent turn complete".to_string(),
            Notification::ExecApprovalRequested { command } => {
                format!("Approval requested: {}", truncate_text(command, 30))
            }
            Notification::EditApprovalRequested { cwd, changes } => {
                format!(
                    "Codex wants to edit {}",
                    if changes.len() == 1 {
                        #[allow(clippy::unwrap_used)]
                        display_path_for(changes.first().unwrap(), cwd)
                    } else {
                        format!("{} files", changes.len())
                    }
                )
            }
        }
    }

    fn type_name(&self) -> &str {
        match self {
            Notification::AgentTurnComplete => "agent-turn-complete",
            Notification::ExecApprovalRequested { .. }
            | Notification::EditApprovalRequested { .. } => "approval-requested",
        }
    }

    fn allowed_for(&self, settings: &Notifications) -> bool {
        match settings {
            Notifications::Enabled(enabled) => *enabled,
            Notifications::Custom(allowed) => allowed.iter().any(|a| a == self.type_name()),
        }
    }
}

const EXAMPLE_PROMPTS: [&str; 6] = [
    "Explain this codebase",
    "Summarize recent commits",
    "Implement {feature}",
    "Find and fix a bug in @filename",
    "Write tests for @filename",
    "Improve documentation in @filename",
];

// Extract the first bold (Markdown) element in the form **...** from `s`.
// Returns the inner text if found; otherwise `None`.
fn extract_first_bold(s: &str) -> Option<String> {
    let bytes = s.as_bytes();
    let mut i = 0usize;
    while i + 1 < bytes.len() {
        if bytes[i] == b'*' && bytes[i + 1] == b'*' {
            let start = i + 2;
            let mut j = start;
            while j + 1 < bytes.len() {
                if bytes[j] == b'*' && bytes[j + 1] == b'*' {
                    // Found closing **
                    let inner = &s[start..j];
                    let trimmed = inner.trim();
                    if !trimmed.is_empty() {
                        return Some(trimmed.to_string());
                    } else {
                        return None;
                    }
                }
                j += 1;
            }
            // No closing; stop searching (wait for more deltas)
            return None;
        }
        i += 1;
    }
    None
}

#[cfg(test)]
pub(crate) mod tests;<|MERGE_RESOLUTION|>--- conflicted
+++ resolved
@@ -1398,7 +1398,6 @@
         self.bottom_pane.insert_str(text);
     }
 
-<<<<<<< HEAD
     pub(crate) fn replace_transcription(&mut self, id: &str, text: &str) {
         self.bottom_pane.replace_transcription(id, text);
         // Ensure the UI redraws to reflect the updated transcription.
@@ -1417,11 +1416,11 @@
         self.bottom_pane.remove_transcription_placeholder(id);
         // Ensure the UI redraws to reflect placeholder removal.
         self.request_redraw();
-=======
+    }
+
     /// Replace the composer content with the provided text and reset cursor.
     pub(crate) fn set_composer_text(&mut self, text: String) {
         self.bottom_pane.set_composer_text(text);
->>>>>>> 5332f6e2
     }
 
     pub(crate) fn show_esc_backtrack_hint(&mut self) {
