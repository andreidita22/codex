--- conflicted
+++ resolved
@@ -45,11 +45,7 @@
 resolver = "2"
 
 [workspace.package]
-<<<<<<< HEAD
-version = "0.60.1"
-=======
 version = "0.63.0"
->>>>>>> 80d6a386
 # Track the edition for all workspace crates in one place. Individual
 # crates can still override this value, but keeping it here means new
 # crates created with `cargo new -w ...` automatically inherit the 2024
@@ -122,11 +118,11 @@
 derive_more = "2"
 diffy = "0.4.2"
 dirs = "6"
+encoding_rs = "0.8.35"
 dotenvy = "0.15.7"
 dunce = "1.0.4"
 env-flags = "0.1.1"
 env_logger = "0.11.5"
-encoding_rs = "0.8.35"
 escargot = "0.5"
 eventsource-stream = "0.2.3"
 futures = { version = "0.3", default-features = false }
@@ -173,6 +169,7 @@
 rmcp = { version = "0.8.5", default-features = false }
 schemars = "0.8.22"
 seccompiler = "0.5.0"
+sentry = "0.34.0"
 serde = "1"
 serde_json = "1"
 serde_with = "3.14"
@@ -191,6 +188,7 @@
 test-log = "0.2.18"
 textwrap = "0.16.2"
 thiserror = "2.0.17"
+tiktoken-rs = "0.9"
 time = "0.3"
 tiny_http = "0.12"
 tokio = "1"
